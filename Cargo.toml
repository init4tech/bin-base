--- conflicted
+++ resolved
@@ -3,12 +3,7 @@
 
 description = "Internal utilities for binaries produced by the init4 team"
 keywords = ["init4", "bin", "base"]
-
-<<<<<<< HEAD
-version = "0.5.3"
-=======
-version = "0.6.0"
->>>>>>> 8b8b5a5f
+version = "0.6.1"
 edition = "2021"
 rust-version = "1.81"
 authors = ["init4", "James Prestwich"]
